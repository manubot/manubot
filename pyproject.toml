--- conflicted
+++ resolved
@@ -2,14 +2,12 @@
 requires = ["setuptools >= 46.4.0", "wheel", "setuptools_scm[toml]>=3.4"]
 build-backend = "setuptools.build_meta"
 
-<<<<<<< HEAD
 [tool.setuptools_scm]
 write_to = "manubot/version.py"
-=======
+
 [tool.pytest.ini_options]
 # color output and show skipped
 addopts = "--color=yes -rs"
->>>>>>> 5b865c5a
 
 [tool.black]
 target-version = ['py36', 'py37', 'py38']