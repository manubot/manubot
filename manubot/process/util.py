--- conflicted
+++ resolved
@@ -321,19 +321,6 @@
 
 
 def generate_csl_items(
-<<<<<<< HEAD
-    citekeys, manual_refs={}, requests_cache_path=None, clear_requests_cache=False
-):
-    """
-    General CSL (citeproc) items for standard_citekeys in citekeys_df.
-
-    Parameters
-    ----------
-    citekeys: list
-        list of standard_citekeys
-    manual_refs: dict
-        mapping from standard_citekey to csl_item for manual references
-=======
     citekeys: list,
     manual_refs: dict = {},
     requests_cache_path: Optional[str] = None,
@@ -351,7 +338,6 @@
       requests_cache may append an extension to this path, so it is not always the exact
       path to the cache. If None, do not use requests_cache.
     - clear_requests_cache: If True, clear the requests cache before generating citekey metadata.
->>>>>>> 11d189d5
     """
     # Deduplicate citations
     citekeys = list(dict.fromkeys(citekeys))
