--- conflicted
+++ resolved
@@ -261,34 +261,6 @@
 
     return variables
 
-<<<<<<< HEAD
-def get_citation_df(citation_strings, tag_to_string={}):
-    """
-    Create citation_df for a list of citation_strings and a mapping of
-    citation tag to string.
-    """
-    citation_df = pandas.DataFrame(
-        {'string': list(citation_strings)}
-    ).drop_duplicates()
-    tag_to_string = {f"@tag:{k}": v for k, v in tag_to_string.items()}
-    citation_df['citation'] = citation_df['string'].map(tag_to_string)
-    citation_df.citation.fillna(citation_df.string.astype(str).str.lstrip('@'), inplace=True)
-    for citation in citation_df.citation:
-        is_valid_citation_string('@' + citation, allow_raw=True)
-    citation_df['standard_citation'] = citation_df.citation.map(standardize_citation)
-    citation_df['citation_id'] = citation_df.standard_citation.map(get_citation_id)
-    citation_df = citation_df.sort_values(['standard_citation', 'citation'])
-    check_collisions(citation_df)
-    check_multiple_citation_strings(citation_df)
-    return citation_df
-
-
-def _get_citation_df(args, text):
-    """
-    Generate citation_df and save it to 'citations.tsv'.
-    """
-    citation_strings = get_citation_strings(text)
-=======
 
 def get_citekeys_df(args, text):
     """
@@ -300,7 +272,6 @@
     - short_citekey: standard_citekey hashed to create a shortened citekey
     """
     citekeys_df = pandas.DataFrame({"manuscript_citekey": get_citekeys(text)})
->>>>>>> 36bc1c4f
     if args.citation_tags_path.is_file():
         tag_df = pandas.read_csv(args.citation_tags_path, sep="\t")
         na_rows_df = tag_df[tag_df.isnull().any(axis="columns")]
@@ -312,26 +283,6 @@
                 "Proceeding to reread TSV with delim_whitespace=True."
             )
             tag_df = pandas.read_csv(args.citation_tags_path, delim_whitespace=True)
-<<<<<<< HEAD
-        tag_to_string = dict(zip(tag_df['tag'], tag_df['citation']))
-    else:
-        tag_to_string = {}
-        logging.info(f'missing {args.citation_tags_path} file: no citation tags set')
-    citation_df = get_citation_df(citation_strings, tag_to_string)
-    return citation_df
-
-
-def generate_csl_items(citations, manual_refs={}, requests_cache_path=None, clear_requests_cache=False):
-    """
-    General CSL JSON (as a python object) for standard_citations.
-
-    Parameters
-    ----------
-    citations: list
-        list of standard_citations
-    manual_refs: dict
-        mapping from standard_citation to csl_item for manual references
-=======
         tag_df["manuscript_citekey"] = "tag:" + tag_df.tag
         tag_df = tag_df.rename(columns={"citation": "detagged_citekey"})
         for detagged_citekey in tag_df.detagged_citekey:
@@ -362,7 +313,6 @@
     """
     General CSL (citeproc) items for standard_citekeys in citekeys_df.
     Writes references.json to disk and logs warnings for potential problems.
->>>>>>> 36bc1c4f
     """
     # Read manual references (overrides) in JSON CSL
     manual_refs = load_manual_references(args.manual_references_paths)
@@ -379,15 +329,9 @@
 
     csl_items = list()
     failures = list()
-<<<<<<< HEAD
-    for citation in citations:
-        if citation in manual_refs:
-            csl_items.append(manual_refs[citation])
-=======
     for standard_citekey in citekeys_df.standard_citekey.unique():
         if standard_citekey in manual_refs:
             csl_items.append(manual_refs[standard_citekey])
->>>>>>> 36bc1c4f
             continue
         elif standard_citekey.startswith("raw:"):
             logging.error(
@@ -396,15 +340,6 @@
             )
             failures.append(standard_citekey)
         try:
-<<<<<<< HEAD
-            csl_item = citation_to_citeproc(citation)
-            csl_items.append(csl_item)
-        except Exception:
-            logging.exception(f'Citeproc retrieval failure for {citation}')
-            failures.append(citation)
-
-    # Report failures
-=======
             csl_item = citekey_to_csl_item(standard_citekey)
             csl_items.append(csl_item)
         except Exception:
@@ -416,40 +351,12 @@
     )
     requests_cache.uninstall_cache()
 
->>>>>>> 36bc1c4f
     if failures:
         message = "CSL JSON Data retrieval failed for the following standardized citation keys:\n{}".format(
             "\n".join(failures)
         )
         logging.error(message)
 
-    # Uninstall cache
-    if requests_cache_path is not None:
-        logging.info(f'requests-cache finished with {len(cache.responses)} cached responses')
-        requests_cache.uninstall_cache()
-
-    return csl_items
-
-
-def _generate_csl_items(args, citation_df):
-    """
-    General CSL (citeproc) items for standard_citations in citation_df.
-    Writes references.json to disk and logs warnings for potential problems.
-
-    Parameters
-    ----------
-    citation_df: pandas.DataFrame
-        dataframe of citations as returned by get_citation_df
-    """
-    # Read manual references (overrides) in JSON CSL
-    manual_refs = load_manual_references(paths=args.manual_references_paths)
-    # Retrieve CSL Items
-    csl_items = generate_csl_items(
-        citations=citation_df.standard_citation.unique(),
-        manual_refs=manual_refs,
-        requests_cache_path=args.requests_cache_path,
-        clear_requests_cache=args.clear_requests_cache,
-    )
     # Write JSON CSL bibliography for Pandoc.
     with args.references_path.open("w", encoding="utf-8") as write_file:
         json.dump(csl_items, write_file, indent=2, ensure_ascii=False)
@@ -480,15 +387,9 @@
     for pandoc.
     """
     text = get_text(args.content_directory)
-<<<<<<< HEAD
-    citation_df = _get_citation_df(args, text)
-
-    _generate_csl_items(args, citation_df)
-=======
     citekeys_df = get_citekeys_df(args, text)
 
     generate_csl_items(args, citekeys_df)
->>>>>>> 36bc1c4f
 
     citekey_mapping = collections.OrderedDict(
         zip(citekeys_df.manuscript_citekey, citekeys_df.short_citekey)
