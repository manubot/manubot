import collections
import json
import logging
import os
import pathlib
import re
import textwrap
import warnings

import jinja2
import pandas
import requests
import requests_cache
import yaml

from manubot.process.bibliography import (
    load_manual_references,
)
from manubot.process.manuscript import (
    datetime_now,
    get_citation_strings,
    get_manuscript_stats,
    get_text,
    replace_citations_strings_with_ids,
)
from manubot.cite.util import (
    citation_to_citeproc,
    get_citation_id,
    is_valid_citation_string,
    standardize_citation,
)

from manubot.cite.citeproc import citeproc_passthrough


def check_collisions(citation_df):
    """
    Check for citation_id hash collisions
    """
    collision_df = citation_df[['standard_citation', 'citation_id']].drop_duplicates()
    collision_df = collision_df[collision_df.citation_id.duplicated(keep=False)]
    if not collision_df.empty:
        logging.error(f'OMF! Hash collision. Congratulations.\n{collision_df}')
    return collision_df


def check_multiple_citation_strings(citation_df):
    """
    Identify different citation strings referring the the same reference.
    """
    message = textwrap.dedent(f'''\
    {len(citation_df)} unique citations strings extracted from text
    {citation_df.standard_citation.nunique()} unique standard citations\
    ''')
    logging.info(message)
    multi_df = citation_df[citation_df.standard_citation.duplicated(keep=False)]
    if not multi_df.empty:
        table = multi_df.to_string(index=False, columns=['standard_citation', 'string'])
        logging.warning(f'Multiple citation strings detected for the same reference:\n{table}')
    return multi_df


def read_json(path):
    """
    Read json from a path or URL.
    """
    if re.match('^(http|ftp)s?://', path):
        response = requests.get(path)
        obj = response.json(object_pairs_hook=collections.OrderedDict)
    else:
        path = pathlib.Path(path)
        with path.open() as read_file:
            obj = json.load(read_file, object_pairs_hook=collections.OrderedDict)
    return obj


def read_jsons(paths):
    """
    Read multiple JSON files into a user_variables dictionary. Provide a list
    of paths (URLs or filepaths). Paths can optionally have a namespace
    prepended. For example:

    ```
    paths = [
        'https://git.io/vbkqm',  # update the dictionary's top-level
        'namespace_1=https://git.io/vbkqm',  # store under 'namespace_1' key
        'namespace_2=some_local_path.json',  # store under 'namespace_2' key
    ]
    ```

    If a namespace is not provided, the JSON must contain a dictionary as its
    top level. Namespaces should consist only of ASCII alphanumeric characters
    (includes underscores, first character cannot be numeric).
    """
    user_variables = collections.OrderedDict()
    for path in paths:
        logging.info(f'Read the following user-provided templating variables for {path}')
        # Match only namespaces that are valid jinja2 variable names
        # http://jinja.pocoo.org/docs/2.10/api/#identifier-naming
        match = re.match(r'([a-zA-Z_][a-zA-Z0-9_]*)=(.+)', path)
        if match:
            namespace, path = match.groups()
            logging.info(f'Using the "{namespace}" namespace for template variables from {path}')
        try:
            obj = read_json(path)
        except Exception:
            logging.exception(f'Error reading template variables from {path}')
            continue
        if match:
            obj = {namespace: obj}
        assert isinstance(obj, dict)
        conflicts = user_variables.keys() & obj.keys()
        if conflicts:
            logging.warning(f'Template variables in {path} overwrite existing '
                            'values for the following keys:\n' +
                            '\n'.join(conflicts))
        user_variables.update(obj)
    logging.info(f'Reading user-provided templating variables complete:\n'
                 f'{json.dumps(user_variables, indent=2, ensure_ascii=False)}')
    return user_variables


def add_author_affiliations(variables):
    """
    Edit variables to contain numbered author affiliations. Specifically,
    add a list of affiliation_numbers for each author and add a list of
    affiliations to the top-level of variables. If no authors have any
    affiliations, variables is left unmodified.
    """
    rows = list()
    for author in variables['authors']:
        if 'affiliations' not in author:
            continue
        if not isinstance(author['affiliations'], list):
            warnings.warn(
                f"Expected list for {author['name']}'s affiliations. "
                f"Assuming multiple affiliations are `; ` separated. "
                f"Please switch affiliations to a list.",
                category=DeprecationWarning
            )
            author['affiliations'] = author['affiliations'].split('; ')
        for affiliation in author['affiliations']:
            rows.append((author['name'], affiliation))
    if not rows:
        return variables
    affil_map_df = pandas.DataFrame(rows, columns=['name', 'affiliation'])
    affiliation_df = affil_map_df[['affiliation']].drop_duplicates()
    affiliation_df['affiliation_number'] = range(1, 1 + len(affiliation_df))
    affil_map_df = affil_map_df.merge(affiliation_df)
    name_to_numbers = {name: sorted(df.affiliation_number) for name, df in
                       affil_map_df.groupby('name')}
    for author in variables['authors']:
        author['affiliation_numbers'] = name_to_numbers.get(author['name'], [])
    variables['affiliations'] = affiliation_df.to_dict(orient='records')
    return variables


def get_metadata_and_variables(args):
    """
    Process metadata.yaml and create variables available for jinja2 templating.
    """
    # Generated manuscript variables
    variables = collections.OrderedDict()

    # Read metadata which contains pandoc_yaml_metadata
    # as well as author_info.
    if args.meta_yaml_path.is_file():
        with args.meta_yaml_path.open() as read_file:
            metadata = yaml.load(read_file)
            assert isinstance(metadata, dict)
    else:
        metadata = {}
        logging.warning(f'missing {args.meta_yaml_path} file with yaml_metadata_block for pandoc')

    # Add date to metadata
    now = datetime_now()
    logging.info(
        f'Using {now:%Z} timezone.\n'
        f'Dating manuscript with the current datetime: {now.isoformat()}')
    metadata['date-meta'] = now.date().isoformat()
    variables['date'] = f'{now:%B} {now.day}, {now.year}'

    # Process authors metadata
    authors = metadata.pop('author_info', [])
    if authors is None:
        authors = []
    metadata['author-meta'] = [author['name'] for author in authors]
    variables['authors'] = authors
    variables = add_author_affiliations(variables)

    # Set repository version metadata for Travis CI builds only
    # https://docs.travis-ci.com/user/environment-variables/
    if os.getenv('TRAVIS', 'false') == 'true':
        repo_slug = os.environ['TRAVIS_REPO_SLUG']
        repo_owner, repo_name = repo_slug.split('/')
        variables['ci_source'] = {
            'repo_slug': repo_slug,
            'repo_owner': repo_owner,
            'repo_name': repo_name,
            'commit': os.environ['TRAVIS_COMMIT'],
        }

    # Update variables with user-provided variables here
    user_variables = read_jsons(args.template_variables_path)
    variables.update(user_variables)

    return metadata, variables


def get_citation_df(citation_strings, tag_to_string={}):
    """
    Create citation_df for a list of citation_strings and a mapping of
    citation tag to string.
    """
    citation_df = pandas.DataFrame(
        {'string': list(citation_strings)}
    ).drop_duplicates()
    tag_to_string = {f"@tag:{k}": v for k, v in tag_to_string.items()}
    citation_df['citation'] = citation_df['string'].map(tag_to_string)
    citation_df.citation.fillna(citation_df.string.astype(str).str.lstrip('@'), inplace=True)
    for citation in citation_df.citation:
        is_valid_citation_string('@' + citation, allow_raw=True)
    citation_df['standard_citation'] = citation_df.citation.map(standardize_citation)
    citation_df['citation_id'] = citation_df.standard_citation.map(get_citation_id)
    citation_df = citation_df.sort_values(['standard_citation', 'citation'])
    check_collisions(citation_df)
    check_multiple_citation_strings(citation_df)
    return citation_df


def _get_citation_df(args, text):
    """
    Generate citation_df and save it to 'citations.tsv'.
    """
    citation_strings = get_citation_strings(text)
    if args.citation_tags_path.is_file():
        tag_df = pandas.read_csv(args.citation_tags_path, sep='\t')
        na_rows_df = tag_df[tag_df.isnull().any(axis='columns')]
        if not na_rows_df.empty:
            logging.error(
                f'{args.citation_tags_path} contains rows with missing values:\n'
                f'{na_rows_df}\n'
                'This error can be caused by using spaces rather than tabs to delimit fields.\n'
                'Proceeding to reread TSV with delim_whitespace=True.'
            )
            tag_df = pandas.read_csv(args.citation_tags_path, delim_whitespace=True)
        tag_to_string = dict(zip(tag_df['tag'], tag_df['citation']))
    else:
        tag_to_string = {}
        logging.info(f'missing {args.citation_tags_path} file: no citation tags set')
    citation_df = get_citation_df(citation_strings, tag_to_string)
    return citation_df


def generate_csl_items(citations, manual_refs={}, requests_cache_path=None, clear_requests_cache=False):
    """
    General CSL JSON (as a python object) for standard_citations.

    Parameters
    ----------
    citations: list
        list of standard_citations
    manual_refs: dict
        mapping from standard_citation to csl_item for manual references
    """
<<<<<<< HEAD
    # Deduplicate citations
    citations = list(collections.OrderedDict.fromkeys(citations))

    # Install cache
    if requests_cache_path is not None:
        requests_cache.install_cache(requests_cache_path, include_get_headers=True)
        cache = requests_cache.get_cache()
        if clear_requests_cache:
            logging.info('Clearing requests-cache')
            requests_cache.clear()
        logging.info(f'requests-cache starting with {len(cache.responses)} cached responses')

    # Retrieve CSL Items
=======
    # Read manual references (overrides) in JSON CSL
    manual_refs = load_manual_references(args.manual_references_paths)

    requests_cache.install_cache(args.requests_cache_path, include_get_headers=True)
    cache = requests_cache.get_cache()
    if args.clear_requests_cache:
        logging.info('Clearing requests-cache')
        requests_cache.clear()
    logging.info(f'requests-cache starting with {len(cache.responses)} cached responses')

>>>>>>> 37a9c69a
    csl_items = list()
    failures = list()
    for citation in citations:
        if citation in manual_refs:
            csl_items.append(manual_refs[citation])
            continue
        elif citation.startswith('raw:'):
            logging.error(
                f'CSL JSON Data with a standard_citation of {citation} not found in manual-references.json. '
                'Metadata must be provided for raw citations.'
            )
            failures.append(citation)
        try:
            csl_item = citation_to_citeproc(citation)
            csl_items.append(csl_item)
        except Exception:
            logging.exception(f'Citeproc retrieval failure for {citation}')
            failures.append(citation)

    # Report failures
    if failures:
        message = 'CSL JSON Data retrieval failed for:\n{}'.format(
            '\n'.join(failures))
        logging.error(message)

    # Uninstall cache
    if requests_cache_path is not None:
        logging.info(f'requests-cache finished with {len(cache.responses)} cached responses')
        requests_cache.uninstall_cache()

    return csl_items


def _generate_csl_items(args, citation_df):
    """
    General CSL (citeproc) items for standard_citations in citation_df.
    Writes references.json to disk and logs warnings for potential problems.

    Parameters
    ----------
    citation_df: pandas.DataFrame
        dataframe of citations as returned by get_citation_df
    """
    # Read manual references (overrides) in JSON CSL
    manual_refs = load_manual_references(paths=args.manual_references_paths)
    # Retrieve CSL Items
    csl_items = generate_csl_items(
        citations=citation_df.standard_citation.unique(),
        manual_refs=manual_refs,
        requests_cache_path=args.requests_cache_path,
        clear_requests_cache=args.clear_requests_cache,
    )
    # Write JSON CSL bibliography for Pandoc.
    with args.references_path.open('w') as write_file:
        json.dump(csl_items, write_file, indent=2, ensure_ascii=False)
        write_file.write('\n')
    return csl_items


def template_with_jinja2(text, variables):
    """
    Template using jinja2 with the variables dictionary unpacked as keyword
    arguments.
    """
    jinja_environment = jinja2.Environment(
        loader=jinja2.BaseLoader(),
        undefined=jinja2.make_logging_undefined(logging.getLogger()),
        comment_start_string='{##',
        comment_end_string='##}',
    )
    template = jinja_environment.from_string(text)
    return template.render(**variables)


def prepare_manuscript(args):
    """
    Compile manuscript, creating manuscript.md and references.json as inputs
    for pandoc.
    """
    text = get_text(args.content_directory)
    citation_df = _get_citation_df(args, text)

    _generate_csl_items(args, citation_df)

    citation_string_to_id = collections.OrderedDict(
        zip(citation_df.string, citation_df.citation_id))
    text = replace_citations_strings_with_ids(text, citation_string_to_id)

    metadata, variables = get_metadata_and_variables(args)
    variables['manuscript_stats'] = get_manuscript_stats(text, citation_df)
    with args.variables_path.open('w') as write_file:
        json.dump(variables, write_file, indent=2)
        write_file.write('\n')

    text = template_with_jinja2(text, variables)

    # Write manuscript for pandoc
    with args.manuscript_path.open('w') as write_file:
        yaml.dump(metadata, write_file, default_flow_style=False,
                  explicit_start=True, explicit_end=True)
        write_file.write('\n')
        write_file.write(text)<|MERGE_RESOLUTION|>--- conflicted
+++ resolved
@@ -263,21 +263,6 @@
     manual_refs: dict
         mapping from standard_citation to csl_item for manual references
     """
-<<<<<<< HEAD
-    # Deduplicate citations
-    citations = list(collections.OrderedDict.fromkeys(citations))
-
-    # Install cache
-    if requests_cache_path is not None:
-        requests_cache.install_cache(requests_cache_path, include_get_headers=True)
-        cache = requests_cache.get_cache()
-        if clear_requests_cache:
-            logging.info('Clearing requests-cache')
-            requests_cache.clear()
-        logging.info(f'requests-cache starting with {len(cache.responses)} cached responses')
-
-    # Retrieve CSL Items
-=======
     # Read manual references (overrides) in JSON CSL
     manual_refs = load_manual_references(args.manual_references_paths)
 
@@ -288,7 +273,6 @@
         requests_cache.clear()
     logging.info(f'requests-cache starting with {len(cache.responses)} cached responses')
 
->>>>>>> 37a9c69a
     csl_items = list()
     failures = list()
     for citation in citations:
