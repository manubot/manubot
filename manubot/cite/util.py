import logging
import re

from manubot.util import import_function


citeproc_retrievers = {
    'doi': 'manubot.cite.doi.get_doi_citeproc',
    'pmid': 'manubot.cite.pubmed.get_pubmed_citeproc',
    'pmcid': 'manubot.cite.pubmed.get_pmc_citeproc',
    'arxiv': 'manubot.cite.arxiv.get_arxiv_citeproc',
    'isbn': 'manubot.cite.isbn.get_isbn_citeproc',
    'url': 'manubot.cite.url.get_url_citeproc',
}

"""
Regex to extract citations.

Same rules as pandoc, except more permissive in the following ways:

1. the final character can be a slash because many URLs end in a slash.
2. underscores are allowed in internal characters because URLs, DOIs, and
   citation tags often contain underscores.

If a citation string does not match this regex, it can be substituted for a
tag that does, as defined in citation-tags.tsv.

https://github.com/greenelab/manubot-rootstock/issues/2#issuecomment-312153192

Prototyped at https://regex101.com/r/s3Asz3/2
"""
citation_pattern = re.compile(
    r'(?<!\w)@[a-zA-Z0-9][\w:.#$%&\-+?<>~/]*[a-zA-Z0-9/]')


def standardize_citation(citation):
    """
    Standardize citation idenfiers based on their source
    """
    source, identifier = citation.split(':', 1)
    if source == 'doi':
        identifier = identifier.lower()
    if source == 'isbn':
        from isbnlib import to_isbn13
        identifier = to_isbn13(identifier)
    return f'{source}:{identifier}'


regexes = {
    'pmid': re.compile(r'[1-9][0-9]{0,7}'),
    'pmcid': re.compile(r'PMC[0-9]+'),
    'doi': re.compile(r'10\.[0-9]{4,9}/\S+'),
}


def inspect_citation_identifier(citation):
    """
    Check citation identifiers adhere to expected formats. If an issue is
    detected a string describing the issue is returned. Otherwise returns None.
    """
    source, identifier = citation.split(':', 1)

    if source == 'pmid':
        # https://www.nlm.nih.gov/bsd/mms/medlineelements.html#pmid
        if identifier.startswith('PMC'):
            return (
                'PubMed Identifiers should start with digits rather than PMC. '
                f'Should {citation} switch the citation source to `pmcid`?'
            )
        elif not regexes['pmid'].fullmatch(identifier):
            return 'PubMed Identifiers should be 1-8 digits with no leading zeros.'

    if source == 'pmcid':
        # https://www.nlm.nih.gov/bsd/mms/medlineelements.html#pmc
        if not identifier.startswith('PMC'):
            return 'PubMed Central Identifiers must start with `PMC`.'
<<<<<<< HEAD

=======
        elif not regexes['pmcid'].fullmatch(identifier):
            return (
                'Identifier does not conform to the PMCID regex. '
                'Double check the PMCID.'
            )
>>>>>>> afa55f83
    if source == 'doi':
        # https://www.crossref.org/blog/dois-and-matching-regular-expressions/
        if not identifier.startswith('10.'):
            return (
                'DOIs must start with `10.`.'
            )
        elif not regexes['doi'].fullmatch(identifier):
            return (
                'Identifier does not conform to the DOI regex. '
                'Double check the DOI.'
            )

    if source == 'isbn':
        import isbnlib
        fail = isbnlib.notisbn(identifier, level='strict')
        if fail:
            return (
                f'identifier violates the ISBN syntax according to isbnlib v{isbnlib.__version__}'
            )

    return None


def is_valid_citation_string(
        string, allow_tag=False, allow_raw=False, allow_pandoc_xnos=False):
    """
    Return True if string is a properly formatted citation. Return False if
    string is not a citation or is an invalid citation.

    In the case string is an invalid citation, an error is logged. This
    function does not catch all invalid citations, but instead performs cursory
    checks, such as citations adhere to the expected formats. No calls to
    external resources are used by these checks, so they will not detect
    citations to non-existent identifiers unless those identifiers violate
    their source's syntax.

    allow_tag=False, allow_raw=False, and allow_pandoc_xnos=False enable
    allowing citation sources that are valid for Manubot manuscripts, but
    likely not elsewhere. allow_tag=True enables citations tags (e.g.
    @tag:citation-tag). allow_raw=True enables raw citations (e.g.
    @raw:manual-reference). allow_pandoc_xnos=True still returns False for
    pandoc-xnos references (e.g. @fig:figure-id), but does not log an error.
    With the default of False for these arguments, valid sources are restricted
    to those for which manubot can retrieve metadata based only on the
    standalone citation.
    """
    if not string.startswith('@'):
        logging.error(f'Invalid citation: {string}\ndoes not start with "@"')
        return False
    citation = string[1:]
    try:
        source, identifier = citation.split(':', 1)
    except ValueError as e:
        logging.error(
            f'Citation not splittable via a single colon: {string}. '
            'Citation strings must be in the format of `@source:identifier`.'
        )
        return False

    if not source or not identifier:
        msg = f'Invalid citation: {string}\nblank source or identifier'
        logging.error(msg)
        return False

    if allow_pandoc_xnos:
        # Exempted non-citation sources used for pandoc-fignos,
        # pandoc-tablenos, and pandoc-eqnos
        pandoc_xnos_keys = {'fig', 'tbl', 'eq'}
        if source in pandoc_xnos_keys:
            return False
        if source.lower() in pandoc_xnos_keys:
            logging.error(
                f'pandoc-xnos reference types should be all lowercase.\n'
                f'Should {string} use "{source.lower()}" rather than "{source}"?'
            )
            return False

    # Check supported source type
    sources = set(citeproc_retrievers)
    if allow_raw:
        sources.add('raw')
    if allow_tag:
        sources.add('tag')
    if source not in sources:
        if source.lower() in sources:
            logging.error(
                f'Citation sources should be all lowercase.\n'
                f'Should {string} use "{source.lower()}" rather than "{source}"?'
            )
        else:
            logging.error(
                f'Invalid citation: {string}\n'
                f'Source "{source}" is not valid.\n'
                f'Valid citation sources are {{{", ".join(sorted(sources))}}}'
            )
        return False

    inspection = inspect_citation_identifier(citation)
    if inspection:
        logging.error(f'invalid {source} citation: {string}\n{inspection}')
        return False

    return True


def get_citation_id(standard_citation):
    """
    Get the citation_id for a standard_citation.
    """
    import hashlib
    import base62
    assert '@' not in standard_citation
    as_bytes = standard_citation.encode()
    blake_hash = hashlib.blake2b(as_bytes, digest_size=6)
    digest = blake_hash.digest()
    citation_id = base62.encodebytes(digest)
    return citation_id


def citation_to_citeproc(citation, prune=True):
    """
    Return a dictionary with citation metadata
    """
    assert citation == standardize_citation(citation)
    source, identifier = citation.split(':', 1)

    if source in citeproc_retrievers:
        citeproc_retriever = import_function(citeproc_retrievers[source])
        citeproc = citeproc_retriever(identifier)
    else:
        msg = f'Unsupported citation source {source} in {citation}'
        raise ValueError(msg)

    citation_id = get_citation_id(citation)
    from manubot.cite.citeproc import citeproc_passthrough
    citeproc = citeproc_passthrough(citeproc, set_id=citation_id, prune=prune)

    return citeproc<|MERGE_RESOLUTION|>--- conflicted
+++ resolved
@@ -74,15 +74,12 @@
         # https://www.nlm.nih.gov/bsd/mms/medlineelements.html#pmc
         if not identifier.startswith('PMC'):
             return 'PubMed Central Identifiers must start with `PMC`.'
-<<<<<<< HEAD
-
-=======
         elif not regexes['pmcid'].fullmatch(identifier):
             return (
                 'Identifier does not conform to the PMCID regex. '
                 'Double check the PMCID.'
             )
->>>>>>> afa55f83
+
     if source == 'doi':
         # https://www.crossref.org/blog/dois-and-matching-regular-expressions/
         if not identifier.startswith('10.'):
