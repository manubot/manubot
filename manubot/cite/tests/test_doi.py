import pytest

from manubot.cite.doi import (
    expand_short_doi,
<<<<<<< HEAD
    DOI
=======
    get_doi_csl_item,
    get_doi_csl_item_zotero,
    get_doi_csl_item_crosscite,
>>>>>>> ddd09951
)


class Test_DOI():

    def test_constructor(self):
        assert DOI('blah').identifier == 'blah'

    @pytest.mark.parametrize("identifier,expected", [
    ('10.5061/DRYAD.q447c/1', '10.5061/dryad.q447c/1'),
    ('10.5061/dryad.q447c/1', '10.5061/dryad.q447c/1'),
    ])
    def test_canonic_method_on_uppercase(self, identifier, expected):
        assert DOI(identifier).canonic().identifier == expected   

    @pytest.mark.parametrize("identifier,expected", [
    ('10/b6vnmd', '10.1016/s0933-3657(96)00367-3'),
    ('10/B6VNMD', '10.1016/s0933-3657(96)00367-3'),
    ])
    def test_canonic_method_on_short_doi(self, identifier, expected):
        assert DOI(identifier).canonic().identifier == expected   

    def test_canonic_method_on_passthrough(self):
        assert DOI('10/xxxxxxxxxxxxxYY').canonic().identifier == '10/xxxxxxxxxxxxxyy'

    @pytest.mark.skip 
    def test_csl_item(self, reason='Skipping in favour of integration test'):
        csl_item = DOI('10/b6vnmd').canonic().csl_item()
        assert csl_item['title'].startswith('An evaluation of machine-learning methods')      



def test_expand_short_doi():
    doi = expand_short_doi('10/b6vnmd')
    assert doi == "10.1016/s0933-3657(96)00367-3"


def test_expand_short_doi_invalid():
    with pytest.raises(ValueError, match='Handle not found. Double check short_doi'):
        expand_short_doi('10/b6vnmdxxxxxx')


def test_expand_short_doi_not_short():
    with pytest.raises(ValueError, match='shortDOIs start with `10/`'):
        expand_short_doi('10.1016/S0933-3657(96)00367-3')


def test_get_doi_csl_item_crosscite():
    doi = '10.1101/142760'
    csl_item = get_doi_csl_item_crosscite(doi)
    assert isinstance(csl_item, dict)
    csl_item['publisher'] == "Cold Spring Harbor Laboratory"


def test_get_doi_csl_item_zotero():
    """
    As of 2019-10-25, DOI Content Negotiation (i.e. crosscite) encodes the consurtium
    in author.name rather than author.literal. Zotero translation-server encodes
    the consortium in author.family, which is better than nothing since it's a valid
    CSL JSON field.
    https://github.com/manubot/manubot/issues/158
    """
    doi = '10.1038/ng.3834'
    csl_item = get_doi_csl_item_zotero(doi)
    assert isinstance(csl_item, dict)
    csl_item['author'][9]['family'] == "GTEx Consortium"


def test_get_doi_csl_item():
    """
    Test URL is set with shortDOI when calling get_doi_csl_item.
    """
    doi = '10.1101/142760'
    csl_item = get_doi_csl_item(doi)
    assert isinstance(csl_item, dict)
    assert csl_item['URL'] == "https://doi.org/gbpvh5"<|MERGE_RESOLUTION|>--- conflicted
+++ resolved
@@ -2,13 +2,10 @@
 
 from manubot.cite.doi import (
     expand_short_doi,
-<<<<<<< HEAD
-    DOI
-=======
+    DOI,
     get_doi_csl_item,
     get_doi_csl_item_zotero,
     get_doi_csl_item_crosscite,
->>>>>>> ddd09951
 )
 
 
