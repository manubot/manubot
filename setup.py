--- conflicted
+++ resolved
@@ -62,21 +62,6 @@
     python_requires=">=3.6",
     # Run-time dependencies
     install_requires=[
-<<<<<<< HEAD
-        'errorhandler',
-        'isbnlib',
-        'jinja2',
-        'jsonref',
-        'jsonschema',
-        'packaging',
-        'pandas',
-        'panflute',
-        'pybase62',
-        'pyyaml',
-        'ratelimiter',
-        'requests-cache',
-        'requests',
-=======
         "errorhandler",
         "isbnlib",
         "jinja2",
@@ -84,25 +69,23 @@
         "jsonschema",
         "packaging",
         "pandas",
+        "panflute",
         "pybase62",
         "pyyaml",
         "ratelimiter",
         "requests-cache",
         "requests",
         "toml",
->>>>>>> 36bc1c4f
     ],
     # Additional groups of dependencies
     extras_require=extras_require,
     # Create command line script
-<<<<<<< HEAD
     entry_points={
-        'console_scripts': [
-            'manubot = manubot.command:main',
-            'pandoc-manubot-cite = manubot.pandoc.cite:main',
+        "console_scripts": [
+            "manubot = manubot.command:main",
+            "pandoc-manubot-cite = manubot.pandoc.cite:main",
         ],
-=======
-    entry_points={"console_scripts": ["manubot = manubot.command:main"]},
+    },
     # Include package data files
     package_data={
         "manubot": [
@@ -110,6 +93,5 @@
             "process/header-includes-template.html",
             "webpage/redirect-template.html",
         ]
->>>>>>> 36bc1c4f
     },
 )